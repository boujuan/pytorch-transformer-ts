# Use the newer namespace consistent with Lightning > v2.0
import logging
import lightning.pytorch as pl
import torch
from gluonts.torch.util import weighted_average
# from gluonts.dataset.field_names import FieldName
import sys
from torch.optim.lr_scheduler import LambdaLR # Import LambdaLR
from .module import TACTiS2Model

# Set up logging
logger = logging.getLogger(__name__)

class TACTiS2LightningModule(pl.LightningModule):
    """
    PyTorch Lightning module for training the TACTiS2 model.
    """
    
    def __init__(
        self,
        model_config: dict, # Accept model configuration dictionary
        lr_stage1: float = 1.8e-3,
        lr_stage2: float = 7.0e-4,
        weight_decay_stage1: float = 0.0,
        weight_decay_stage2: float = 0.0,
        stage: int = 1,  # Start with stage 1 (flow-only)
        stage2_start_epoch: int = 10,  # When to start stage 2
        warmup_steps: int = 1000, # Number of warmup steps for Stage 1 LR
    ) -> None:
        """
        Initialize the TACTiS2 Lightning Module.
        
        Parameters
        ----------
        model
            Dictionary containing the configuration for the TACTiS2Model.
        lr_stage1
            Learning rate for stage 1 optimizer.
        lr_stage2
            Learning rate for stage 2 optimizer.
        weight_decay_stage1
            Weight decay for stage 1 optimizer.
        weight_decay_stage2
            Weight decay for stage 2 optimizer.
        stage
            Initial training stage (1 for flow-only, 2 for flow+copula).
        stage2_start_epoch
            Epoch at which to switch to stage 2 (flow+copula) if starting with stage 1.
        warmup_steps
            Number of linear warmup steps for the learning rate during Stage 1.
        """
        super().__init__()
        # Instantiate the model internally using the provided config
<<<<<<< HEAD
        # Separate Attentional Copula parameters from the main model config
        ac_params = {}
        model_direct_params = {}
        # Mapping from config keys (with ac_ prefix) to AttentionalCopula internal arg names
=======
        # Extract Attentional Copula specific parameters with ac_ prefix
        ac_params = {}
        model_direct_params = {}
        
        # Map from config ac_ prefix to the actual parameter names in AttentionalCopula
>>>>>>> 1b20b79f
        ac_param_mapping = {
            'ac_mlp_num_layers': 'mlp_layers',
            'ac_mlp_dim': 'mlp_dim',
            'ac_activation_function': 'activation_function'
<<<<<<< HEAD
            # Add other ac_ mappings here if needed in the future
        }

        for key, value in model_config.items():
            if key.startswith('ac_') and key in ac_param_mapping:
                # Map and store in ac_params
                mapped_key = ac_param_mapping[key]
                ac_params[mapped_key] = value
                logger.debug(f"Extracted AttentionalCopula parameter: {key} -> {mapped_key}={value}")
            else:
                # Keep non-ac_ parameters in the direct dictionary
                model_direct_params[key] = value

        # Include the stage parameter in the direct params
        model_direct_params['stage'] = stage

        # Instantiate the model with separated parameters
        self.model = TACTiS2Model(
            **model_direct_params, # Pass only direct model params here
            attentional_copula_kwargs=ac_params if ac_params else None # Pass mapped AC params separately
=======
        }
        
        # Separate parameters into proper dictionaries
        for key, value in model_config.items():
            if key.startswith('ac_') and key in ac_param_mapping:
                # Store in ac_params with proper mapping
                mapped_key = ac_param_mapping[key]
                ac_params[mapped_key] = value
                logger.info(f"Extracted AttentionalCopula parameter: {key} -> {mapped_key}={value}")
            else:
                # All other parameters go to the direct params dictionary
                model_direct_params[key] = value
        
        # Include the stage parameter in the direct params
        model_direct_params['stage'] = stage
        
        # Pass both direct parameters and AC parameters to TACTiS2Model
        # This ensures AC parameters are properly handled without interfering with other parameters
        self.model = TACTiS2Model(
            **model_direct_params,
            attentional_copula_kwargs=ac_params if ac_params else None
>>>>>>> 1b20b79f
        )
        # Save hyperparameters, including the model_config
        self.save_hyperparameters("model_config", "lr_stage1", "lr_stage2",
                                  "weight_decay_stage1", "weight_decay_stage2",
                                  "stage", "stage2_start_epoch",
                                  "warmup_steps") # Add warmup_steps here
        # Store stage-specific optimizer parameters
        # Note: These are already saved by save_hyperparameters() if passed to __init__
        # self.lr_stage1 = lr_stage1
        # self.lr_stage2 = lr_stage2
        # Access hyperparameters via self.hparams
        self.lr_stage1 = self.hparams.lr_stage1
        self.lr_stage2 = self.hparams.lr_stage2
        self.weight_decay_stage1 = self.hparams.weight_decay_stage1
        self.weight_decay_stage2 = self.hparams.weight_decay_stage2
        self.stage = self.hparams.stage
        self.stage2_start_epoch = self.hparams.stage2_start_epoch
        self.warmup_steps = self.hparams.warmup_steps # Store warmup steps

        # Set the stage in the model
        if hasattr(self.model.tactis, "set_stage"):
            self.model.tactis.set_stage(self.stage)
            
    def on_train_epoch_start(self):
        """
        Called at the start of each training epoch.
        
        Check if we need to switch to stage 2.
        """
        current_epoch = self.current_epoch
        if self.stage == 1 and current_epoch >= self.stage2_start_epoch:
            logger.info(f"Epoch {current_epoch}: Entering Stage 2 transition.")
            self.stage = 2

            # Update the stage in the model - this no longer initializes components
            # but just updates the flags and enables already initialized components
            if hasattr(self.model.tactis, "set_stage"):
                self.model.tactis.set_stage(self.stage)
                logger.info(f"Epoch {current_epoch}: Called model.tactis.set_stage(2)")
            else:
                 logger.warning("model.tactis does not have set_stage method.")
                 # Cannot proceed with freezing/optimizer update if stage cannot be set in model

            # 2. Freeze flow/marginal parameters, unfreeze copula parameters
            logger.info("Freezing flow/marginal parameters and unfreezing copula parameters...")
            frozen_count = 0
            unfrozen_count = 0
            for name, param in self.model.tactis.named_parameters():
                if name.startswith("flow_") or name.startswith("marginal"):
                    param.requires_grad = False
                    frozen_count += 1
                elif name.startswith("copula_") or name.startswith("copula."): # Check for direct attribute 'copula' too
                    param.requires_grad = True
                    unfrozen_count += 1
                else:
                    # Default: Keep requires_grad as is, but log a warning if it's unexpected
                    logger.debug(f"Parameter '{name}' not explicitly frozen/unfrozen.")

            logger.info(f"Froze {frozen_count} flow/marginal parameters. Ensured {unfrozen_count} copula parameters are trainable.")

            # 3. Update optimizer settings for the (potentially new) set of trainable parameters
            optimizer = self.optimizers()
            if isinstance(optimizer, list): # Handle cases with LR schedulers
                 optimizer = optimizer[0]

            if optimizer:
                 # Update LR and WD for all parameter groups.
                 # The requires_grad=False flags will prevent updates to frozen parameters.
                 for param_group in optimizer.param_groups:
                     param_group['lr'] = self.lr_stage2
                     param_group['weight_decay'] = self.weight_decay_stage2
                 self.log_dict({"stage": 2, "learning_rate": self.lr_stage2, "weight_decay": self.weight_decay_stage2})
                 logger.info(f"Epoch {current_epoch}: Switched to Stage 2. Updated optimizer lr={self.lr_stage2}, weight_decay={self.weight_decay_stage2}. Parameter freezing applied.")
            else:
                 logger.warning(f"Epoch {current_epoch}: Tried to switch to Stage 2, but optimizer not found. Cannot update LR/WD.")

            self.log("stage", self.stage, on_step=False, on_epoch=True)
                
    def training_step(self, batch, batch_idx: int):
        """
        Training step.
        
        Parameters
        ----------
        batch
            The input batch.
        batch_idx
            The index of the batch.
            
        Returns
        -------
        The loss.
        """
        # Automatic optimization handles optimizer steps, zero_grad, backward
        
        # Extract data from the batch
        past_target = batch["past_target"]
        past_observed_values = batch["past_observed_values"]
        future_target = batch["future_target"]
        
        # Get time features
        past_time_feat = batch["past_time_feat"]
        future_time_feat = batch["future_time_feat"]
        
        # Get static features if available
        feat_static_cat = batch.get("feat_static_cat", torch.zeros((past_target.shape[0], 1), device=self.device, dtype=torch.long))
        feat_static_real = batch.get("feat_static_real", torch.zeros((past_target.shape[0], 1), device=self.device, dtype=torch.float32))
        
        # Get dynamic features if available
        feat_dynamic_real = batch.get("feat_dynamic_real", None)
        
        # Process with model
        model_output = self.model(
            feat_static_cat=feat_static_cat,
            feat_static_real=feat_static_real,
            past_time_feat=past_time_feat,
            past_target=past_target,
            past_observed_values=past_observed_values,
            future_time_feat=future_time_feat,
            future_target=future_target,  # For teacher forcing or loss computation
        )
        
        # Check if model returns a tuple (common in TACTiS-2 where the model returns both predictions and loss)
        if isinstance(model_output, tuple):
            # The second element of the tuple is typically the loss
            predictions, loss = model_output
            logger.debug(f"Training - Model returned tuple: predictions shape={predictions.shape if hasattr(predictions, 'shape') else 'N/A'}, loss={loss}")
        else:
            # If it's not a tuple, assume it's just the loss
            loss = model_output
            logger.debug(f"Training - Model returned scalar loss: {loss}")
        
        # Check for NaN in loss
        if torch.isnan(loss).any():
            logger.warning("NaN detected in loss! Replacing with large value to continue training.")
            loss = torch.nan_to_num(loss, nan=1000.0)  # Use a large value but not too large
        
        # Loss is returned for automatic optimization

        # Log the loss
        self.log("train_loss", loss.detach(), on_step=True, on_epoch=True, prog_bar=True)
        
        # Manual LR logging removed as LearningRateMonitor is now working
        
        return loss
        
    def validation_step(self, batch, batch_idx: int):
        """
        Validation step.
        
        Parameters
        ----------
        batch
            The input batch.
        batch_idx
            The index of the batch.
            
        Returns
        -------
        The loss.
        """
        past_target = batch["past_target"]
        past_observed_values = batch["past_observed_values"]
        future_target = batch["future_target"]
        
        # Get time features
        past_time_feat = batch["past_time_feat"]
        future_time_feat = batch["future_time_feat"]
        
        # Get static features if available
        feat_static_cat = batch.get("feat_static_cat", torch.zeros((past_target.shape[0], 1), device=self.device, dtype=torch.long))
        feat_static_real = batch.get("feat_static_real", torch.zeros((past_target.shape[0], 1), device=self.device, dtype=torch.float32))
        
        # Get dynamic features if available
        feat_dynamic_real = batch.get("feat_dynamic_real", None)
        
        # Process with model - no gradients needed for validation
        with torch.no_grad():
            model_output = self.model(
                feat_static_cat=feat_static_cat,
                feat_static_real=feat_static_real,
                past_time_feat=past_time_feat,
                past_target=past_target,
                past_observed_values=past_observed_values,
                future_time_feat=future_time_feat,
                future_target=future_target,  # For teacher forcing or loss computation
            )
        
        # Check if model returns a tuple (common in TACTiS-2 where the model returns both predictions and loss)
        if isinstance(model_output, tuple):
            # The second element of the tuple is typically the loss
            predictions, loss = model_output
            logger.debug(f"Validation - Model returned tuple: predictions shape={predictions.shape if hasattr(predictions, 'shape') else 'N/A'}, loss={loss}")
        else:
            # If it's not a tuple, assume it's just the loss
            loss = model_output
            logger.debug(f"Validation - Model returned scalar loss: {loss}")
        
        # Check for NaN in loss
        if torch.isnan(loss).any():
            logger.warning("NaN detected in validation loss! Replacing with large value for logging.")
            loss = torch.nan_to_num(loss, nan=1000.0)  # Use a large value but not too large
        
        # Log the validation loss
        self.log("val_loss", loss.detach(), on_step=False, on_epoch=True, prog_bar=True)
        
        return loss
        
    def configure_optimizers(self):
        """
        Configure optimizers for training.
        
        Returns
        -------
        The optimizer to use.
        """
        # Initialize optimizer with parameters for the current stage
        current_lr = self.lr_stage1 if self.stage == 1 else self.lr_stage2
        current_weight_decay = self.weight_decay_stage1 if self.stage == 1 else self.weight_decay_stage2

        logger.info(f"Configuring optimizer for Stage {self.stage} with lr={current_lr}, weight_decay={current_weight_decay}")

        optimizer = torch.optim.Adam(
            self.parameters(),
            lr=current_lr,
            weight_decay=current_weight_decay,
        )
        
        # Configure gradient clipping directly in the lightning module
        # This helps with numerical stability by preventing extreme gradient values
        # self.automatic_optimization = False # Use automatic optimization loop
        self.automatic_optimization = True # Explicitly set to True
        
        # Add LR Warmup Scheduler ONLY for Stage 1 and if warmup_steps > 0
        if self.stage == 1 and self.warmup_steps > 0:
            logger.info(f"Configuring LR scheduler: Linear warmup for {self.warmup_steps} steps.")
            
            # Define linear warmup function
            def lr_lambda_func(current_step: int):
                if current_step < self.warmup_steps:
                    return float(current_step) / float(max(1, self.warmup_steps))
                return 1.0
                
            scheduler = LambdaLR(optimizer, lr_lambda=lr_lambda_func)
            
            return {
                "optimizer": optimizer,
                "lr_scheduler": {
                    "scheduler": scheduler,
                    "interval": "step",  # Step scheduler every training step
                    "frequency": 1,
                },
            }
        else:
            # No scheduler for Stage 2 or if warmup_steps is 0
            logger.info(f"No LR scheduler configured for Stage {self.stage} (warmup_steps={self.warmup_steps}).")
            return optimizer
            
        # Example for ReduceLROnPlateau (keep commented out)
        # scheduler = torch.optim.lr_scheduler.ReduceLROnPlateau(
        #     optimizer, mode="min", factor=0.5, patience=10
        # )
        # return {
        #     "optimizer": optimizer,
        #     "lr_scheduler": {
        #         "scheduler": scheduler,
        #         "monitor": "val_loss",
        #     },
        # }
        
        return optimizer
    
    def forward(
        self,
        feat_static_cat: torch.Tensor,
        feat_static_real: torch.Tensor,
        past_time_feat: torch.Tensor,
        past_target: torch.Tensor,
        past_observed_values: torch.Tensor,
        future_time_feat: torch.Tensor,
        **kwargs, # Allow for extra arguments if any
    ):
        """
        Forward pass through the model for inference (prediction).
        Accepts keyword arguments directly as passed by the GluonTS predictor.
        
        Parameters
        ----------
        feat_static_cat
            Static categorical features.
        feat_static_real
            Static real features.
        past_time_feat
            Past time features.
        past_target
            Past target values.
        past_observed_values
            Indicator for observed values in the past.
        future_time_feat
            Future time features.
            
        Returns
        -------
        The output of the model (predictions).
        """
        if feat_static_cat is None:
             feat_static_cat = torch.zeros((past_target.shape[0], 1), device=self.device, dtype=torch.long)
        if feat_static_real is None:
             feat_static_real = torch.zeros((past_target.shape[0], 1), device=self.device, dtype=torch.float32)

        # Call model's forward method, which expects these arguments
        # Pass future_target=None explicitly for inference mode
        model_output = self.model(
            feat_static_cat=feat_static_cat,
            feat_static_real=feat_static_real,
            past_time_feat=past_time_feat,
            past_target=past_target,
            past_observed_values=past_observed_values,
            future_time_feat=future_time_feat,
            future_target=None, # Ensure future_target is None for inference
        )
        
        # Handle tuple return value from the model during inference
        # TACTiS2Model forward should return samples directly in inference mode
        if isinstance(model_output, tuple):
             # This case might indicate an issue if it happens during inference,
             # as the model should ideally return only samples. Log a warning.
             logger.warning(f"Inference - Model returned a tuple unexpectedly. Using the first element as predictions.")
             predictions = model_output[0]
             return predictions
        else:
             # Assume the direct output is the predictions/samples
             logger.debug(f"Inference - Model returned single output (predictions/samples)")
             return model_output<|MERGE_RESOLUTION|>--- conflicted
+++ resolved
@@ -51,44 +51,15 @@
         """
         super().__init__()
         # Instantiate the model internally using the provided config
-<<<<<<< HEAD
-        # Separate Attentional Copula parameters from the main model config
-        ac_params = {}
-        model_direct_params = {}
-        # Mapping from config keys (with ac_ prefix) to AttentionalCopula internal arg names
-=======
         # Extract Attentional Copula specific parameters with ac_ prefix
         ac_params = {}
         model_direct_params = {}
         
         # Map from config ac_ prefix to the actual parameter names in AttentionalCopula
->>>>>>> 1b20b79f
         ac_param_mapping = {
             'ac_mlp_num_layers': 'mlp_layers',
             'ac_mlp_dim': 'mlp_dim',
             'ac_activation_function': 'activation_function'
-<<<<<<< HEAD
-            # Add other ac_ mappings here if needed in the future
-        }
-
-        for key, value in model_config.items():
-            if key.startswith('ac_') and key in ac_param_mapping:
-                # Map and store in ac_params
-                mapped_key = ac_param_mapping[key]
-                ac_params[mapped_key] = value
-                logger.debug(f"Extracted AttentionalCopula parameter: {key} -> {mapped_key}={value}")
-            else:
-                # Keep non-ac_ parameters in the direct dictionary
-                model_direct_params[key] = value
-
-        # Include the stage parameter in the direct params
-        model_direct_params['stage'] = stage
-
-        # Instantiate the model with separated parameters
-        self.model = TACTiS2Model(
-            **model_direct_params, # Pass only direct model params here
-            attentional_copula_kwargs=ac_params if ac_params else None # Pass mapped AC params separately
-=======
         }
         
         # Separate parameters into proper dictionaries
@@ -110,7 +81,6 @@
         self.model = TACTiS2Model(
             **model_direct_params,
             attentional_copula_kwargs=ac_params if ac_params else None
->>>>>>> 1b20b79f
         )
         # Save hyperparameters, including the model_config
         self.save_hyperparameters("model_config", "lr_stage1", "lr_stage2",
