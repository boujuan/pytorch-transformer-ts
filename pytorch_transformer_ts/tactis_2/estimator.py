--- conflicted
+++ resolved
@@ -92,14 +92,10 @@
         input_encoding_normalization: bool = True,
         loss_normalization: str = "series",
         encoder_type: str = "standard",
-<<<<<<< HEAD
         # Attentional Copula specific MLP params (passed down) - Aligned with AttentionalCopula class
         ac_mlp_num_layers: int = 2, # Default: Number of layers in AC's internal MLP
         ac_mlp_dim: int = 128,      # Default: Dimension of AC's internal MLP layers
         ac_activation_function: str = "ReLU", # Default: Activation in AC's internal MLP
-=======
-        ac_activation_function: str = "ReLU",
->>>>>>> 454228ee
         # Passed to TACTiS2LightningModule
         initial_stage: int = 1,
         stage2_start_epoch: int = 10,
@@ -166,12 +162,9 @@
         self.input_encoding_normalization = input_encoding_normalization
         self.loss_normalization = loss_normalization
         self.encoder_type = encoder_type
-<<<<<<< HEAD
         # Store AC params (aligned with AttentionalCopula class)
         self.ac_mlp_num_layers = ac_mlp_num_layers
         self.ac_mlp_dim = ac_mlp_dim
-=======
->>>>>>> 454228ee
         self.ac_activation_function = ac_activation_function
         # Training stage / optimizer params
         self.initial_stage = initial_stage
@@ -260,7 +253,6 @@
             "copula_num_layers": trial.suggest_int("copula_num_layers", 1, 4),
             "copula_input_encoder_layers": trial.suggest_int("copula_input_encoder_layers", 1, 4),
             "copula_series_embedding_dim": trial.suggest_categorical("copula_series_embedding_dim", dynamic_kwargs.get("copula_series_embedding_dim", [16, 32, 48, 64, 128, 256])), # Renamed from copula_ts_embedding_dim
-            "ac_activation_function": trial.suggest_categorical("ac_activation_function", ["ReLU", "GeLU"]),
 
             # --- Attentional Copula MLP (Aligned with AttentionalCopula class) ---
             "ac_mlp_num_layers": trial.suggest_int("ac_mlp_num_layers", 1, 4), # Tune number of layers
